/*
 * Licensed to the Apache Software Foundation (ASF) under one or more
 * contributor license agreements.  See the NOTICE file distributed with
 * this work for additional information regarding copyright ownership.
 * The ASF licenses this file to You under the Apache License, Version 2.0
 * (the "License"); you may not use this file except in compliance with
 * the License.  You may obtain a copy of the License at
 *
 *    http://www.apache.org/licenses/LICENSE-2.0
 *
 * Unless required by applicable law or agreed to in writing, software
 * distributed under the License is distributed on an "AS IS" BASIS,
 * WITHOUT WARRANTIES OR CONDITIONS OF ANY KIND, either express or implied.
 * See the License for the specific language governing permissions and
 * limitations under the License.
 */

package org.apache.spark.sql.execution.joins

import java.util.concurrent.TimeUnit.NANOSECONDS
import java.util.Optional

import com.huawei.boostkit.spark.ColumnarPluginConfig
import com.huawei.boostkit.spark.Constant.IS_SKIP_VERIFY_EXP
import com.huawei.boostkit.spark.expression.OmniExpressionAdaptor
import com.huawei.boostkit.spark.expression.OmniExpressionAdaptor.{checkOmniJsonWhiteList, isSimpleColumn, isSimpleColumnForAll}
import com.huawei.boostkit.spark.util.OmniAdaptorUtil
import com.huawei.boostkit.spark.util.OmniAdaptorUtil.transColBatchToOmniVecs
import nova.hetu.omniruntime.`type`.DataType
<<<<<<< HEAD
=======
import nova.hetu.omniruntime.constants.JoinType._
>>>>>>> a8c42ed9
import nova.hetu.omniruntime.operator.config.{OperatorConfig, OverflowConfig, SpillConfig}
import nova.hetu.omniruntime.operator.join.{OmniSmjBufferedTableWithExprOperatorFactory, OmniSmjStreamedTableWithExprOperatorFactory}
import nova.hetu.omniruntime.vector.{BooleanVec, Decimal128Vec, DoubleVec, IntVec, LongVec, VarcharVec, Vec, VecBatch, ShortVec}
import org.apache.spark.rdd.RDD
import org.apache.spark.sql.catalyst.expressions._
import org.apache.spark.sql.catalyst.plans._
import org.apache.spark.sql.execution._
import org.apache.spark.sql.execution.metric.SQLMetrics
import org.apache.spark.sql.execution.util.{MergeIterator, SparkMemoryUtils}
import org.apache.spark.sql.execution.vectorized.OmniColumnVector
import org.apache.spark.sql.vectorized.ColumnarBatch

/**
 * Performs a sort merge join of two child relations.
 */
class ColumnarSortMergeJoinExec(
                                 leftKeys: Seq[Expression],
                                 rightKeys: Seq[Expression],
                                 joinType: JoinType,
                                 condition: Option[Expression],
                                 left: SparkPlan,
                                 right: SparkPlan,
                                 isSkewJoin: Boolean = false)
  extends SortMergeJoinExec(
    leftKeys: Seq[Expression],
    rightKeys: Seq[Expression],
    joinType: JoinType,
    condition: Option[Expression],
    left: SparkPlan,
    right: SparkPlan,
    isSkewJoin: Boolean) with CodegenSupport {

  override def supportsColumnar: Boolean = true

  override def supportCodegen: Boolean = false

  override def nodeName: String = {
    if (isSkewJoin) "OmniColumnarSortMergeJoin(skew=true)" else "OmniColumnarSortMergeJoin"
  }

  val SMJ_NEED_ADD_STREAM_TBL_DATA = 2
  val SMJ_NEED_ADD_BUFFERED_TBL_DATA = 3
  val SMJ_NO_RESULT = 4
  val SMJ_FETCH_JOIN_DATA = 5

  override lazy val metrics = Map(
    "numOutputRows" -> SQLMetrics.createMetric(sparkContext, "number of output rows"),
    "streamedAddInputTime" ->
      SQLMetrics.createMetric(sparkContext, "time in omni streamed addInput"),
    "streamedCodegenTime" ->
      SQLMetrics.createMetric(sparkContext, "time in omni streamed codegen"),
    "bufferedAddInputTime" ->
      SQLMetrics.createMetric(sparkContext, "time in omni buffered addInput"),
    "bufferedCodegenTime" ->
      SQLMetrics.createMetric(sparkContext, "time in omni buffered codegen"),
    "getOutputTime" ->
      SQLMetrics.createMetric(sparkContext, "time in omni buffered getOutput"),
    "numOutputVecBatchs" ->
      SQLMetrics.createMetric(sparkContext, "number of output vecBatchs"),
    "numMergedVecBatchs" -> SQLMetrics.createMetric(sparkContext, "number of merged vecBatchs"),
    "numStreamVecBatchs" -> SQLMetrics.createMetric(sparkContext, "number of streamed vecBatchs"),
    "numBufferVecBatchs" -> SQLMetrics.createMetric(sparkContext, "number of buffered vecBatchs")
  )

  def buildCheck(): Unit = {
    joinType match {
      case _: InnerLike | LeftOuter | FullOuter =>
        // SMJ join support InnerLike | LeftOuter | FullOuter
      case _ =>
        throw new UnsupportedOperationException(s"Join-type[${joinType}] is not supported " +
          s"in ${this.nodeName}")
    }

    val streamedTypes = new Array[DataType](left.output.size)
    left.output.zipWithIndex.foreach { case (attr, i) =>
      streamedTypes(i) = OmniExpressionAdaptor.sparkTypeToOmniType(attr.dataType, attr.metadata)
    }
    val streamedKeyColsExp: Array[AnyRef] = leftKeys.map { x =>
      OmniExpressionAdaptor.rewriteToOmniJsonExpressionLiteral(x,
        OmniExpressionAdaptor.getExprIdMap(left.output.map(_.toAttribute)))
    }.toArray

    val bufferedTypes = new Array[DataType](right.output.size)
    right.output.zipWithIndex.foreach { case (attr, i) =>
      bufferedTypes(i) = OmniExpressionAdaptor.sparkTypeToOmniType(attr.dataType, attr.metadata)
    }
    val bufferedKeyColsExp: Array[AnyRef] = rightKeys.map { x =>
      OmniExpressionAdaptor.rewriteToOmniJsonExpressionLiteral(x,
        OmniExpressionAdaptor.getExprIdMap(right.output.map(_.toAttribute)))
    }.toArray

    if (!isSimpleColumnForAll(streamedKeyColsExp.map(expr => expr.toString))) {
      checkOmniJsonWhiteList("", streamedKeyColsExp)
    }

    if (!isSimpleColumnForAll(bufferedKeyColsExp.map(expr => expr.toString))) {
      checkOmniJsonWhiteList("", bufferedKeyColsExp)
    }

    condition match {
      case Some(expr) =>
        val filterExpr: String = OmniExpressionAdaptor.rewriteToOmniJsonExpressionLiteral(expr,
          OmniExpressionAdaptor.getExprIdMap(output.map(_.toAttribute)))
        if (!isSimpleColumn(filterExpr)) {
          checkOmniJsonWhiteList(filterExpr, new Array[AnyRef](0))
        }
      case _ => null
    }
  }

  override def doExecuteColumnar(): RDD[ColumnarBatch] = {
    val numOutputRows = longMetric("numOutputRows")
    val numOutputVecBatchs = longMetric("numOutputVecBatchs")
    val numMergedVecBatchs = longMetric("numMergedVecBatchs")
    val streamedAddInputTime = longMetric("streamedAddInputTime")
    val streamedCodegenTime = longMetric("streamedCodegenTime")
    val bufferedAddInputTime = longMetric("bufferedAddInputTime")
    val bufferedCodegenTime = longMetric("bufferedCodegenTime")
    val getOutputTime = longMetric("getOutputTime")
    val streamVecBatchs = longMetric("numStreamVecBatchs")
    val bufferVecBatchs = longMetric("numBufferVecBatchs")

    val omniJoinType : nova.hetu.omniruntime.constants.JoinType = joinType match {
      case _: InnerLike => OMNI_JOIN_TYPE_INNER
      case LeftOuter => OMNI_JOIN_TYPE_LEFT
      case FullOuter => OMNI_JOIN_TYPE_FULL
      case x =>
        throw new UnsupportedOperationException(s"ColumnSortMergeJoin Join-type[$x] is not supported " +
          s"in ${this.nodeName}")
    }

    val streamedTypes = new Array[DataType](left.output.size)
    left.output.zipWithIndex.foreach { case (attr, i) =>
      streamedTypes(i) = OmniExpressionAdaptor.sparkTypeToOmniType(attr.dataType, attr.metadata)
    }
    val streamedKeyColsExp = leftKeys.map { x =>
      OmniExpressionAdaptor.rewriteToOmniJsonExpressionLiteral(x,
        OmniExpressionAdaptor.getExprIdMap(left.output.map(_.toAttribute)))
    }.toArray
    val streamedOutputChannel = left.output.indices.toArray

    val bufferedTypes = new Array[DataType](right.output.size)
    right.output.zipWithIndex.foreach { case (attr, i) =>
      bufferedTypes(i) = OmniExpressionAdaptor.sparkTypeToOmniType(attr.dataType, attr.metadata)
    }
    val bufferedKeyColsExp = rightKeys.map { x =>
      OmniExpressionAdaptor.rewriteToOmniJsonExpressionLiteral(x,
        OmniExpressionAdaptor.getExprIdMap(right.output.map(_.toAttribute)))
    }.toArray
    val bufferedOutputChannel = right.output.indices.toArray

    val filterString: String = condition match {
      case Some(expr) =>
        OmniExpressionAdaptor.rewriteToOmniJsonExpressionLiteral(expr,
          OmniExpressionAdaptor.getExprIdMap(output.map(_.toAttribute)))
      case _ => null
    }

    left.executeColumnar().zipPartitions(right.executeColumnar()) { (streamedIter, bufferedIter) =>
      val filter: Optional[String] = Optional.ofNullable(filterString)
      val startStreamedCodegen = System.nanoTime()
      val lookupJoinType = OmniExpressionAdaptor.toOmniJoinType(joinType)
      val streamedOpFactory = new OmniSmjStreamedTableWithExprOperatorFactory(streamedTypes,
<<<<<<< HEAD
        streamedKeyColsExp, streamedOutputChannel, lookupJoinType, filter,
        new OperatorConfig(SpillConfig.NONE,
          new OverflowConfig(OmniAdaptorUtil.overflowConf()), IS_SKIP_VERIFY_EXP))

=======
        streamedKeyColsExp, streamedOutputChannel, omniJoinType, filter,
        new OperatorConfig(SpillConfig.NONE, new OverflowConfig(OmniAdaptorUtil.overflowConf()), IS_SKIP_VERIFY_EXP))
>>>>>>> a8c42ed9
      val streamedOp = streamedOpFactory.createOperator
      streamedCodegenTime += NANOSECONDS.toMillis(System.nanoTime() - startStreamedCodegen)

      val startBufferedCodegen = System.nanoTime()
      val bufferedOpFactory = new OmniSmjBufferedTableWithExprOperatorFactory(bufferedTypes,
        bufferedKeyColsExp, bufferedOutputChannel, streamedOpFactory,
        new OperatorConfig(SpillConfig.NONE,
          new OverflowConfig(OmniAdaptorUtil.overflowConf()), IS_SKIP_VERIFY_EXP))
      val bufferedOp = bufferedOpFactory.createOperator
      bufferedCodegenTime += NANOSECONDS.toMillis(System.nanoTime() - startBufferedCodegen)

      // close operator
      SparkMemoryUtils.addLeakSafeTaskCompletionListener[Unit](_ => {
        streamedOp.close()
        bufferedOp.close()
        bufferedOpFactory.close()
        streamedOpFactory.close()
      })

      val resultSchema = this.schema
      val columnarConf: ColumnarPluginConfig = ColumnarPluginConfig.getSessionConf
      val enableSortMergeJoinBatchMerge: Boolean = columnarConf.enableSortMergeJoinBatchMerge
      val iterBatch = new Iterator[ColumnarBatch] {

        var isFinished : Boolean = joinType match {
          case _: InnerLike => !streamedIter.hasNext || !bufferedIter.hasNext
          case LeftOuter => !streamedIter.hasNext
          case FullOuter => !(streamedIter.hasNext || bufferedIter.hasNext)
          case x =>
            throw new UnsupportedOperationException(s"ColumnSortMergeJoin Join-type[$x] is not supported!")
        }

        var isStreamedFinished = false
        var isBufferedFinished = false
        var results: java.util.Iterator[VecBatch] = null

        def checkAndClose() : Unit = {
            while (streamedIter.hasNext) {
              streamVecBatchs += 1
              streamedIter.next().close()
            }
            while(bufferedIter.hasNext) {
              bufferVecBatchs += 1
              bufferedIter.next().close()
            }
        }

        override def hasNext: Boolean = {
          if (isFinished) {
            checkAndClose()
            return false
          }
          if (results != null && results.hasNext) {
            return true
          }
          // reset results and find next results
          results = null
          // Add streamed data first
          var inputReturnCode = SMJ_NEED_ADD_STREAM_TBL_DATA
          while (inputReturnCode == SMJ_NEED_ADD_STREAM_TBL_DATA
            || inputReturnCode == SMJ_NEED_ADD_BUFFERED_TBL_DATA) {
            if (inputReturnCode == SMJ_NEED_ADD_STREAM_TBL_DATA) {
              val startBuildStreamedInput = System.nanoTime()
              if (!isStreamedFinished && streamedIter.hasNext) {
                val batch = streamedIter.next()
                streamVecBatchs += 1
                val inputVecBatch = transColBatchToVecBatch(batch)
                inputReturnCode = streamedOp.addInput(inputVecBatch)
              } else {
                inputReturnCode = streamedOp.addInput(createEofVecBatch(streamedTypes))
                isStreamedFinished = true
              }
              streamedAddInputTime +=
                NANOSECONDS.toMillis(System.nanoTime() - startBuildStreamedInput)
            } else {
              val startBuildBufferedInput = System.nanoTime()
              if (!isBufferedFinished && bufferedIter.hasNext) {
                val batch = bufferedIter.next()
                bufferVecBatchs += 1
                val inputVecBatch = transColBatchToVecBatch(batch)
                inputReturnCode = bufferedOp.addInput(inputVecBatch)
              } else {
                inputReturnCode = bufferedOp.addInput(createEofVecBatch(bufferedTypes))
                isBufferedFinished = true
              }
              bufferedAddInputTime +=
                NANOSECONDS.toMillis(System.nanoTime() - startBuildBufferedInput)
            }
          }
          if (inputReturnCode == SMJ_FETCH_JOIN_DATA) {
            val startGetOutputTime = System.nanoTime()
            results = bufferedOp.getOutput
            val hasNext = results.hasNext
            getOutputTime += NANOSECONDS.toMillis(System.nanoTime() - startGetOutputTime)
            if (hasNext) {
              return true
            } else {
              isFinished = true
              results = null
              checkAndClose()
              return false
            }
          }

          if (inputReturnCode == SMJ_NO_RESULT) {
            isFinished = true
            results = null
            checkAndClose()
            return false
          }

          throw new UnsupportedOperationException(s"Unknown return code ${inputReturnCode}")
        }

        override def next(): ColumnarBatch = {
          val startGetOutputTime = System.nanoTime()
          val result = results.next()
          getOutputTime += NANOSECONDS.toMillis(System.nanoTime() - startGetOutputTime)
          val resultVecs = result.getVectors
          val vecs = OmniColumnVector.allocateColumns(result.getRowCount, resultSchema, false)
          for (index <- output.indices) {
            val v = vecs(index)
            v.reset()
            v.setVec(resultVecs(index))
          }
          numOutputVecBatchs += 1
          numOutputRows += result.getRowCount
          result.close()
          new ColumnarBatch(vecs.toArray, result.getRowCount)
        }

        def createEofVecBatch(types: Array[DataType]): VecBatch = {
          val vecs: Array[Vec] = new Array[Vec](types.length)
          for (i <- types.indices) {
            vecs(i) = types(i).getId match {
              case DataType.DataTypeId.OMNI_INT | DataType.DataTypeId.OMNI_DATE32 =>
                new IntVec(0)
              case DataType.DataTypeId.OMNI_LONG | DataType.DataTypeId.OMNI_DECIMAL64 =>
                new LongVec(0)
              case DataType.DataTypeId.OMNI_DOUBLE =>
                new DoubleVec(0)
              case DataType.DataTypeId.OMNI_BOOLEAN =>
                new BooleanVec(0)
              case DataType.DataTypeId.OMNI_CHAR | DataType.DataTypeId.OMNI_VARCHAR =>
                new VarcharVec(0, 0)
              case DataType.DataTypeId.OMNI_DECIMAL128 =>
                new Decimal128Vec(0)
              case DataType.DataTypeId.OMNI_SHORT =>
                new ShortVec(0)
              case _ =>
                throw new IllegalArgumentException(s"VecType [${types(i).getClass.getSimpleName}]" +
                  s" is not supported in [${getClass.getSimpleName}] yet")
            }
          }
          new VecBatch(vecs, 0)
        }

        def transColBatchToVecBatch(columnarBatch: ColumnarBatch): VecBatch = {
          val input = transColBatchToOmniVecs(columnarBatch)
          new VecBatch(input, columnarBatch.numRows())
        }
      }

      if (enableSortMergeJoinBatchMerge) {
        new MergeIterator(iterBatch, resultSchema, numMergedVecBatchs)
      } else {
        iterBatch
      }
    }
  }
}<|MERGE_RESOLUTION|>--- conflicted
+++ resolved
@@ -27,10 +27,7 @@
 import com.huawei.boostkit.spark.util.OmniAdaptorUtil
 import com.huawei.boostkit.spark.util.OmniAdaptorUtil.transColBatchToOmniVecs
 import nova.hetu.omniruntime.`type`.DataType
-<<<<<<< HEAD
-=======
 import nova.hetu.omniruntime.constants.JoinType._
->>>>>>> a8c42ed9
 import nova.hetu.omniruntime.operator.config.{OperatorConfig, OverflowConfig, SpillConfig}
 import nova.hetu.omniruntime.operator.join.{OmniSmjBufferedTableWithExprOperatorFactory, OmniSmjStreamedTableWithExprOperatorFactory}
 import nova.hetu.omniruntime.vector.{BooleanVec, Decimal128Vec, DoubleVec, IntVec, LongVec, VarcharVec, Vec, VecBatch, ShortVec}
@@ -194,15 +191,10 @@
       val startStreamedCodegen = System.nanoTime()
       val lookupJoinType = OmniExpressionAdaptor.toOmniJoinType(joinType)
       val streamedOpFactory = new OmniSmjStreamedTableWithExprOperatorFactory(streamedTypes,
-<<<<<<< HEAD
         streamedKeyColsExp, streamedOutputChannel, lookupJoinType, filter,
         new OperatorConfig(SpillConfig.NONE,
           new OverflowConfig(OmniAdaptorUtil.overflowConf()), IS_SKIP_VERIFY_EXP))
 
-=======
-        streamedKeyColsExp, streamedOutputChannel, omniJoinType, filter,
-        new OperatorConfig(SpillConfig.NONE, new OverflowConfig(OmniAdaptorUtil.overflowConf()), IS_SKIP_VERIFY_EXP))
->>>>>>> a8c42ed9
       val streamedOp = streamedOpFactory.createOperator
       streamedCodegenTime += NANOSECONDS.toMillis(System.nanoTime() - startStreamedCodegen)
 
