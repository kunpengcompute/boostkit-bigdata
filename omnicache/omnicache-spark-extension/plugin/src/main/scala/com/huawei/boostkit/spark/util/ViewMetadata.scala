--- conflicted
+++ resolved
@@ -888,8 +888,6 @@
     }
     Option.empty
   }
-<<<<<<< HEAD
-=======
 
   def getViewDependsTableTime(viewName: String): Map[String, String] = {
     var catalogTables: Seq[CatalogTable] = Seq()
@@ -953,5 +951,4 @@
           s"for depends table has updated $updateReason")
     }
   }
->>>>>>> a86d4aa2
 }