/*
 * Licensed to the Apache Software Foundation (ASF) under one or more
 * contributor license agreements.  See the NOTICE file distributed with
 * this work for additional information regarding copyright ownership.
 * The ASF licenses this file to You under the Apache License, Version 2.0
 * (the "License"); you may not use this file except in compliance with
 * the License.  You may obtain a copy of the License at
 *
 *    http://www.apache.org/licenses/LICENSE-2.0
 *
 * Unless required by applicable law or agreed to in writing, software
 * distributed under the License is distributed on an "AS IS" BASIS,
 * WITHOUT WARRANTIES OR CONDITIONS OF ANY KIND, either express or implied.
 * See the License for the specific language governing permissions and
 * limitations under the License.
 */

package com.huawei.boostkit.spark.util

import com.google.common.collect.{ArrayListMultimap, BiMap, HashBiMap, Multimap}
import com.huawei.boostkit.spark.conf.OmniCachePluginConfig
import scala.collection.mutable
import scala.collection.mutable.ArrayBuffer

import org.apache.spark.sql.catalyst.catalog.{CatalogTable, HiveTableRelation}
import org.apache.spark.sql.catalyst.expressions._
import org.apache.spark.sql.catalyst.plans.logical._
import org.apache.spark.sql.execution.datasources.LogicalRelation
import org.apache.spark.sql.internal.SQLConf

class RewriteHelper extends PredicateHelper {

  val SESSION_CATALOG_NAME: String = "spark_catalog"

  val EMPTY_BITMAP: HashBiMap[String, String] = HashBiMap.create[String, String]()
  val EMPTY_MAP: Map[ExpressionEqual,
      mutable.Set[ExpressionEqual]] = Map[ExpressionEqual, mutable.Set[ExpressionEqual]]()
  val EMPTY_MULTIMAP: Multimap[Int, Int] = ArrayListMultimap.create[Int, Int]

<<<<<<< HEAD
  /**
   * Rewrite [[EqualTo]] and [[EqualNullSafe]] operator to keep order. The following cases will be
   * equivalent:
   * 1. (a = b), (b = a);
   * 2. (a <=> b), (b <=> a).
   */
  private def rewriteEqual(condition: Expression): Expression = condition match {
    case eq@EqualTo(l: Expression, r: Expression) =>
      Seq(l, r).sortBy(hashCode).reduce(EqualTo)
    case eq@EqualNullSafe(l: Expression, r: Expression) =>
      Seq(l, r).sortBy(hashCode).reduce(EqualNullSafe)
    case _ => condition // Don't reorder.
  }

  def hashCode(_ar: Expression): Int = {
    // See http://stackoverflow.com/questions/113511/hash-code-implementation
    _ar match {
      case ar@AttributeReference(_, _, _, _) =>
        var h = 17
        h = h * 37 + ar.name.hashCode()
        h = h * 37 + ar.dataType.hashCode()
        h = h * 37 + ar.nullable.hashCode()
        h = h * 37 + ar.metadata.hashCode()
        h = h * 37 + ar.exprId.hashCode()
        h
      case _ => _ar.hashCode()
    }

  }

  /**
   * Normalizes plans:
   * - Filter the filter conditions that appear in a plan. For instance,
   * ((expr 1 && expr 2) && expr 3), (expr 1 && expr 2 && expr 3), (expr 3 && (expr 1 && expr 2)
   * etc., will all now be equivalent.
   * - Sample the seed will replaced by 0L.
   * - Join conditions will be resorted by hashCode.
   *
   * we use new hash function to avoid `ar.qualifier` from alias affect the final order.
   *
   */
  protected def normalizePlan(plan: LogicalPlan): LogicalPlan = {
    plan transform {
      case Filter(condition: Expression, child: LogicalPlan) =>
        Filter(splitConjunctivePredicates(condition).map(rewriteEqual).sortBy(hashCode)
            .reduce(And), child)
      case sample: Sample =>
        sample.copy(seed = 0L)
      case Join(left, right, joinType, condition, hint) if condition.isDefined =>
        val newCondition =
          splitConjunctivePredicates(condition.get).map(rewriteEqual).sortBy(hashCode)
              .reduce(And)
        Join(left, right, joinType, Some(newCondition), hint)
    }
  }

=======
>>>>>>> 13f99279
  def mergeConjunctiveExpressions(e: Seq[Expression]): Expression = {
    if (e.isEmpty) {
      return Literal.TrueLiteral
    }
    if (e.size == 1) {
      return e.head
    }
    e.reduce { (a, b) =>
      And(a, b)
    }
  }

  def fillQualifier(logicalPlan: LogicalPlan,
      exprIdToQualifier: mutable.HashMap[ExprId, AttributeReference]): LogicalPlan = {
    val newLogicalPlan = logicalPlan.transform {
      case plan =>
        plan.transformExpressions {
          case a: AttributeReference =>
            if (exprIdToQualifier.contains(a.exprId)) {
              exprIdToQualifier(a.exprId)
            } else {
              a
            }
          case a => a
        }
    }
    newLogicalPlan
  }

  def mapTablePlanAttrToQuery(viewTablePlan: LogicalPlan,
      viewQueryPlan: LogicalPlan): LogicalPlan = {
    // map by index
    val topProjectList: Seq[NamedExpression] = viewQueryPlan match {
      case Project(projectList, _) =>
        projectList
      case Aggregate(_, aggregateExpressions, _) =>
        aggregateExpressions
      case other =>
        other.output
    }
    val exprIdToQualifier = mutable.HashMap[ExprId, AttributeReference]()
    for ((project, column) <- topProjectList.zip(viewTablePlan.output)) {
      project match {
        // only map attr
        case _@Alias(attr@AttributeReference(_, _, _, _), _) =>
          exprIdToQualifier += (column.exprId -> attr)
        case a@AttributeReference(_, _, _, _) =>
          exprIdToQualifier += (column.exprId -> a)
        // skip function
        case _ =>
      }
    }
    fillQualifier(viewTablePlan, exprIdToQualifier)
  }

  def extractTopProjectList(logicalPlan: LogicalPlan): Seq[Expression] = {
    val topProjectList: Seq[Expression] = logicalPlan match {
      case Project(projectList, _) => projectList
      case Aggregate(_, aggregateExpressions, _) => aggregateExpressions
      case e => extractTables(Project(e.output, e))._1.output
    }
    topProjectList
  }

  def extractPredictExpressions(logicalPlan: LogicalPlan,
      tableMappings: BiMap[String, String])
  : (EquivalenceClasses, Seq[ExpressionEqual], Seq[ExpressionEqual]) = {
    var conjunctivePredicates: Seq[Expression] = Seq()
<<<<<<< HEAD
    var equiColumnPreds: mutable.Buffer[Expression] = ArrayBuffer()
    val rangePreds: mutable.Buffer[ExpressionEqual] = ArrayBuffer()
    val residualPreds: mutable.Buffer[ExpressionEqual] = ArrayBuffer()
    val normalizedPlan = normalizePlan(ExprSimplifier.simplify(logicalPlan))
=======
    var equiColumnsPreds: mutable.Buffer[Expression] = ArrayBuffer()
    val rangePreds: mutable.Buffer[ExpressionEqual] = ArrayBuffer()
    val residualPreds: mutable.Buffer[ExpressionEqual] = ArrayBuffer()
    val normalizedPlan = ExprSimplifier.simplify(logicalPlan)
>>>>>>> 13f99279
    normalizedPlan foreach {
      case Filter(condition, _) =>
        conjunctivePredicates ++= splitConjunctivePredicates(condition)
      case Join(_, _, _, condition, _) =>
        if (condition.isDefined) {
          conjunctivePredicates ++= splitConjunctivePredicates(condition.get)
        }
      case _ =>
    }
    for (e <- conjunctivePredicates) {
      if (e.isInstanceOf[EqualTo]) {
        val left = e.asInstanceOf[EqualTo].left
        val right = e.asInstanceOf[EqualTo].right
        if (ExprOptUtil.isReference(left, allowCast = false)
            && ExprOptUtil.isReference(right, allowCast = false)) {
<<<<<<< HEAD
          equiColumnPreds += e
=======
          equiColumnsPreds += e
>>>>>>> 13f99279
        } else if ((ExprOptUtil.isReference(left, allowCast = false)
            && ExprOptUtil.isConstant(right))
            || (ExprOptUtil.isReference(right, allowCast = false)
            && ExprOptUtil.isConstant(left))) {
          rangePreds += ExpressionEqual(e)
        } else {
          residualPreds += ExpressionEqual(e)
        }
      } else if (e.isInstanceOf[LessThan] || e.isInstanceOf[GreaterThan]
          || e.isInstanceOf[LessThanOrEqual] || e.isInstanceOf[GreaterThanOrEqual]) {
        val left = e.asInstanceOf[BinaryComparison].left
        val right = e.asInstanceOf[BinaryComparison].right
        if ((ExprOptUtil.isReference(left, allowCast = false)
            && ExprOptUtil.isConstant(right))
            || (ExprOptUtil.isReference(right, allowCast = false)
            && ExprOptUtil.isConstant(left))) {
          rangePreds += ExpressionEqual(e)
        } else {
          residualPreds += ExpressionEqual(e)
        }
<<<<<<< HEAD
=======
      } else if (e.isInstanceOf[Or]) {
        rangePreds += ExpressionEqual(e)
>>>>>>> 13f99279
      } else {
        residualPreds += ExpressionEqual(e)
      }
    }
<<<<<<< HEAD
    equiColumnPreds = swapTableReferences(equiColumnPreds, tableMappings)
    val equivalenceClasses: EquivalenceClasses = EquivalenceClasses()
    for (i <- equiColumnPreds.indices) {
      val left = equiColumnPreds(i).asInstanceOf[EqualTo].left
      val right = equiColumnPreds(i).asInstanceOf[EqualTo].right
=======
    equiColumnsPreds = swapTableReferences(equiColumnsPreds, tableMappings)
    val equivalenceClasses: EquivalenceClasses = EquivalenceClasses()
    for (i <- equiColumnsPreds.indices) {
      val left = equiColumnsPreds(i).asInstanceOf[EqualTo].left
      val right = equiColumnsPreds(i).asInstanceOf[EqualTo].right
>>>>>>> 13f99279
      equivalenceClasses.addEquivalenceClass(ExpressionEqual(left), ExpressionEqual(right))
    }
    (equivalenceClasses, rangePreds, residualPreds)
  }

  def extractTables(logicalPlan: LogicalPlan): (LogicalPlan, Set[TableEqual]) = {
    // tableName->duplicateIndex,start from 0
    val qualifierToIdx = mutable.HashMap.empty[String, Int]
    // logicalPlan->(tableName,duplicateIndex)
    val tablePlanToIdx = mutable.HashMap.empty[LogicalPlan, (String, Int, String)]
    // exprId->AttributeReference,use this to replace LogicalPlan's attr
    val exprIdToAttr = mutable.HashMap.empty[ExprId, AttributeReference]

    val addIdxAndAttrInfo = (catalogTable: CatalogTable, logicalPlan: LogicalPlan,
        attrs: Seq[AttributeReference]) => {
      val table = catalogTable.identifier.toString()
      val idx = qualifierToIdx.getOrElse(table, -1) + 1
      qualifierToIdx += (table -> idx)
      tablePlanToIdx += (logicalPlan -> (table,
          idx, Seq(SESSION_CATALOG_NAME, catalogTable.database,
        catalogTable.identifier.table, String.valueOf(idx)).mkString(".")))
      attrs.foreach { attr =>
        val newAttr = attr.copy()(exprId = attr.exprId, qualifier =
          Seq(SESSION_CATALOG_NAME, catalogTable.database,
            catalogTable.identifier.table, String.valueOf(idx)))
        exprIdToAttr += (attr.exprId -> newAttr)
      }
    }

    logicalPlan.foreachUp {
      case h@HiveTableRelation(tableMeta, _, _, _, _) =>
        addIdxAndAttrInfo(tableMeta, h, h.output)
      case h@LogicalRelation(_, _, catalogTable, _) =>
        if (catalogTable.isDefined) {
          addIdxAndAttrInfo(catalogTable.get, h, h.output)
        }
      case _ =>
    }

    val mappedTables = tablePlanToIdx.keySet.map { tablePlan =>
      val (tableName, idx, qualifier) = tablePlanToIdx(tablePlan)
      TableEqual(tableName, "%s.%d".format(tableName, idx),
        qualifier, fillQualifier(tablePlan, exprIdToAttr))
    }.toSet
    val mappedQuery = fillQualifier(logicalPlan, exprIdToAttr)
    (mappedQuery, mappedTables)
  }

  def swapTableColumnReferences[T <: Iterable[Expression]](expression: T,
      tableMapping: BiMap[String, String],
      columnMapping: Map[ExpressionEqual,
          mutable.Set[ExpressionEqual]]): T = {
    var result: T = expression
    if (!tableMapping.isEmpty) {
      result = result.map { expr =>
        expr.transform {
          case a: AttributeReference =>
            val key = a.qualifier.mkString(".")
            if (tableMapping.containsKey(key)) {
              val newQualifier = tableMapping.get(key).split('.').toSeq
              a.copy()(exprId = a.exprId, qualifier = newQualifier)
            } else {
              a
            }
          case e => e
        }
      }.asInstanceOf[T]
    }
    if (columnMapping.nonEmpty) {
      result = result.map { expr =>
        expr.transform {
          case e: NamedExpression =>
            val expressionEqual = ExpressionEqual(e)
            if (columnMapping.contains(expressionEqual)) {
              val newAttr = columnMapping(expressionEqual)
                  .head.expression.asInstanceOf[NamedExpression]
              newAttr
            } else {
              e
            }
          case e => e
        }
      }.asInstanceOf[T]
    }
    result
  }

  def swapColumnTableReferences[T <: Iterable[Expression]](expression: T,
      tableMapping: BiMap[String, String],
      columnMapping: Map[ExpressionEqual,
          mutable.Set[ExpressionEqual]]): T = {
    var result = swapTableColumnReferences(expression, EMPTY_BITMAP, columnMapping)
    result = swapTableColumnReferences(result, tableMapping, EMPTY_MAP)
    result
  }

  def swapTableReferences[T <: Iterable[Expression]](expression: T,
      tableMapping: BiMap[String, String]): T = {
    swapTableColumnReferences(expression, tableMapping, EMPTY_MAP)
  }

  def swapColumnReferences[T <: Iterable[Expression]](expression: T,
      columnMapping: Map[ExpressionEqual,
          mutable.Set[ExpressionEqual]]): T = {
    swapTableColumnReferences(expression, EMPTY_BITMAP, columnMapping)
  }
}

object RewriteHelper extends PredicateHelper {
  /**
   * Rewrite [[EqualTo]] and [[EqualNullSafe]] operator to keep order. The following cases will be
   * equivalent:
   * 1. (a = b), (b = a);
   * 2. (a <=> b), (b <=> a).
   */
  private def rewriteEqual(condition: Expression): Expression = condition match {
    case eq@EqualTo(l: Expression, r: Expression) =>
      if (l.isInstanceOf[AttributeReference] && r.isInstanceOf[Literal]) {
        eq
      } else if (l.isInstanceOf[Literal] && r.isInstanceOf[AttributeReference]) {
        EqualTo(r, l)
      } else {
        Seq(l, r).sortBy(exprHashCode).reduce(EqualTo)
      }
    case eq@EqualNullSafe(l: Expression, r: Expression) =>
      if (l.isInstanceOf[AttributeReference] && r.isInstanceOf[Literal]) {
        eq
      } else if (l.isInstanceOf[Literal] && r.isInstanceOf[AttributeReference]) {
        EqualNullSafe(r, l)
      } else {
        Seq(l, r).sortBy(exprHashCode).reduce(EqualNullSafe)
      }
    case _ => condition // Don't reorder.
  }

  private def reSortOrs(condition: Expression): Expression = {
    splitDisjunctivePredicates(condition).map(rewriteEqual).sortBy(exprHashCode).reduce(Or)
  }

  private def exprHashCode(_ar: Expression): Int = {
    // See http://stackoverflow.com/questions/113511/hash-code-implementation
    _ar match {
      case ar@AttributeReference(_, _, _, _) =>
        var h = 17
        h = h * 37 + ar.name.hashCode()
        h = h * 37 + ar.dataType.hashCode()
        h = h * 37 + ar.nullable.hashCode()
        h = h * 37 + ar.metadata.hashCode()
        h = h * 37 + ar.exprId.hashCode()
        h
      case _ => _ar.hashCode()
    }
  }

  /**
   * Normalizes plans:
   * - Filter the filter conditions that appear in a plan. For instance,
   * ((expr 1 && expr 2) && expr 3), (expr 1 && expr 2 && expr 3), (expr 3 && (expr 1 && expr 2)
   * etc., will all now be equivalent.
   * - Sample the seed will replaced by 0L.
   * - Join conditions will be resorted by hashCode.
   *
   * we use new hash function to avoid `ar.qualifier` from alias affect the final order.
   *
   */
  def normalizePlan(plan: LogicalPlan): LogicalPlan = {
    plan transform {
      case Filter(condition: Expression, child: LogicalPlan) =>
        Filter(splitConjunctivePredicates(condition).map(reSortOrs)
            .map(rewriteEqual).sortBy(exprHashCode).reduce(And), child)
      case sample: Sample =>
        sample.copy(seed = 0L)
      case Join(left, right, joinType, condition, hint) if condition.isDefined =>
        val newCondition =
          splitConjunctivePredicates(condition.get).map(reSortOrs)
              .map(rewriteEqual).sortBy(exprHashCode).reduce(And)
        Join(left, right, joinType, Some(newCondition), hint)
    }
  }

  def canonicalize(expression: Expression): Expression = {
    val canonicalizedChildren = expression.children.map(RewriteHelper.canonicalize)
    expressionReorder(expression.withNewChildren(canonicalizedChildren))
  }

  /** Collects adjacent commutative operations. */
  private def gatherCommutative(
      e: Expression,
      f: PartialFunction[Expression, Seq[Expression]]): Seq[Expression] = e match {
    case c if f.isDefinedAt(c) => f(c).flatMap(gatherCommutative(_, f))
    case other => other :: Nil
  }

  /** Orders a set of commutative operations by their hash code. */
  private def orderCommutative(
      e: Expression,
      f: PartialFunction[Expression, Seq[Expression]]): Seq[Expression] =
    gatherCommutative(e, f).sortBy(_.hashCode())

  /** Rearrange expressions that are commutative or associative. */
  private def expressionReorder(e: Expression): Expression = e match {
    case a@Add(_, _, f) =>
      orderCommutative(a, { case Add(l, r, _) => Seq(l, r) }).reduce(Add(_, _, f))
    case m@Multiply(_, _, f) =>
      orderCommutative(m, { case Multiply(l, r, _) => Seq(l, r) }).reduce(Multiply(_, _, f))

    case o: Or =>
      orderCommutative(o, { case Or(l, r) if l.deterministic && r.deterministic => Seq(l, r) })
          .reduce(Or)
    case a: And =>
      orderCommutative(a, { case And(l, r) if l.deterministic && r.deterministic => Seq(l, r) })
          .reduce(And)

    case o: BitwiseOr =>
      orderCommutative(o, { case BitwiseOr(l, r) => Seq(l, r) }).reduce(BitwiseOr)
    case a: BitwiseAnd =>
      orderCommutative(a, { case BitwiseAnd(l, r) => Seq(l, r) }).reduce(BitwiseAnd)
    case x: BitwiseXor =>
      orderCommutative(x, { case BitwiseXor(l, r) => Seq(l, r) }).reduce(BitwiseXor)

    case EqualTo(l, r) if l.hashCode() > r.hashCode() => EqualTo(r, l)
    case EqualNullSafe(l, r) if l.hashCode() > r.hashCode() => EqualNullSafe(r, l)

    case GreaterThan(l, r) if l.hashCode() > r.hashCode() => LessThan(r, l)
    case LessThan(l, r) if l.hashCode() > r.hashCode() => GreaterThan(r, l)

    case GreaterThanOrEqual(l, r) if l.hashCode() > r.hashCode() => LessThanOrEqual(r, l)
    case LessThanOrEqual(l, r) if l.hashCode() > r.hashCode() => GreaterThanOrEqual(r, l)

    // Note in the following `NOT` cases, `l.hashCode() <= r.hashCode()` holds. The reason is that
    // canonicalization is conducted bottom-up -- see [[Expression.canonicalized]].
    case Not(GreaterThan(l, r)) => LessThanOrEqual(l, r)
    case Not(LessThan(l, r)) => GreaterThanOrEqual(l, r)
    case Not(GreaterThanOrEqual(l, r)) => LessThan(l, r)
    case Not(LessThanOrEqual(l, r)) => GreaterThan(l, r)

    // order the list in the In operator
    case In(value, list) if list.length > 1 => In(value, list.sortBy(_.hashCode()))

    case g: Greatest =>
      val newChildren = orderCommutative(g, { case Greatest(children) => children })
      Greatest(newChildren)
    case l: Least =>
      val newChildren = orderCommutative(l, { case Least(children) => children })
      Least(newChildren)

    case _ => e
  }

  def extractAllAttrsFromExpression(expressions: Seq[Expression]): Set[AttributeReference] = {
    var attrs = Set[AttributeReference]()
    expressions.foreach { e =>
      e.foreach {
        case a@AttributeReference(_, _, _, _) =>
          attrs += a
        case _ =>
      }
    }
    attrs
  }

  def containsMV(logicalPlan: LogicalPlan): Boolean = {
    logicalPlan.foreachUp {
      case _@HiveTableRelation(tableMeta, _, _, _, _) =>
        if (OmniCachePluginConfig.isMV(tableMeta)) {
          return true
        }
      case _@LogicalRelation(_, _, catalogTable, _) =>
        if (catalogTable.isDefined) {
          if (OmniCachePluginConfig.isMV(catalogTable.get)) {
            return true
          }
        }
      case _ =>
    }
    false
  }

  def enableCachePlugin(): Unit = {
    SQLConf.get.setConfString("spark.sql.omnicache.enable", "true")
  }

  def disableCachePlugin(): Unit = {
    SQLConf.get.setConfString("spark.sql.omnicache.enable", "false")
  }
}

case class ExpressionEqual(expression: Expression) {
  // like org.apache.spark.sql.catalyst.expressions.EquivalentExpressions.Expr
  lazy val realExpr: Expression = RewriteHelper.canonicalize(extractRealExpr(expression))
  lazy val sql: String = realExpr.sql

  override def equals(obj: Any): Boolean = obj match {
    case e: ExpressionEqual => sql == e.sql
    case _ => false
  }

  override def hashCode(): Int = sql.hashCode()

  def extractRealExpr(expression: Expression): Expression = expression match {
    case Alias(child, _) => extractRealExpr(child)
    case other => other
  }
}

case class TableEqual(tableName: String, tableNameWithIdx: String,
    qualifier: String, logicalPlan: LogicalPlan) {

  override def equals(obj: Any): Boolean = obj match {
    case other: TableEqual => tableNameWithIdx == other.tableNameWithIdx
    case _ => false
  }

  override def hashCode(): Int = tableNameWithIdx.hashCode()
}<|MERGE_RESOLUTION|>--- conflicted
+++ resolved
@@ -37,65 +37,6 @@
       mutable.Set[ExpressionEqual]] = Map[ExpressionEqual, mutable.Set[ExpressionEqual]]()
   val EMPTY_MULTIMAP: Multimap[Int, Int] = ArrayListMultimap.create[Int, Int]
 
-<<<<<<< HEAD
-  /**
-   * Rewrite [[EqualTo]] and [[EqualNullSafe]] operator to keep order. The following cases will be
-   * equivalent:
-   * 1. (a = b), (b = a);
-   * 2. (a <=> b), (b <=> a).
-   */
-  private def rewriteEqual(condition: Expression): Expression = condition match {
-    case eq@EqualTo(l: Expression, r: Expression) =>
-      Seq(l, r).sortBy(hashCode).reduce(EqualTo)
-    case eq@EqualNullSafe(l: Expression, r: Expression) =>
-      Seq(l, r).sortBy(hashCode).reduce(EqualNullSafe)
-    case _ => condition // Don't reorder.
-  }
-
-  def hashCode(_ar: Expression): Int = {
-    // See http://stackoverflow.com/questions/113511/hash-code-implementation
-    _ar match {
-      case ar@AttributeReference(_, _, _, _) =>
-        var h = 17
-        h = h * 37 + ar.name.hashCode()
-        h = h * 37 + ar.dataType.hashCode()
-        h = h * 37 + ar.nullable.hashCode()
-        h = h * 37 + ar.metadata.hashCode()
-        h = h * 37 + ar.exprId.hashCode()
-        h
-      case _ => _ar.hashCode()
-    }
-
-  }
-
-  /**
-   * Normalizes plans:
-   * - Filter the filter conditions that appear in a plan. For instance,
-   * ((expr 1 && expr 2) && expr 3), (expr 1 && expr 2 && expr 3), (expr 3 && (expr 1 && expr 2)
-   * etc., will all now be equivalent.
-   * - Sample the seed will replaced by 0L.
-   * - Join conditions will be resorted by hashCode.
-   *
-   * we use new hash function to avoid `ar.qualifier` from alias affect the final order.
-   *
-   */
-  protected def normalizePlan(plan: LogicalPlan): LogicalPlan = {
-    plan transform {
-      case Filter(condition: Expression, child: LogicalPlan) =>
-        Filter(splitConjunctivePredicates(condition).map(rewriteEqual).sortBy(hashCode)
-            .reduce(And), child)
-      case sample: Sample =>
-        sample.copy(seed = 0L)
-      case Join(left, right, joinType, condition, hint) if condition.isDefined =>
-        val newCondition =
-          splitConjunctivePredicates(condition.get).map(rewriteEqual).sortBy(hashCode)
-              .reduce(And)
-        Join(left, right, joinType, Some(newCondition), hint)
-    }
-  }
-
-=======
->>>>>>> 13f99279
   def mergeConjunctiveExpressions(e: Seq[Expression]): Expression = {
     if (e.isEmpty) {
       return Literal.TrueLiteral
@@ -164,17 +105,10 @@
       tableMappings: BiMap[String, String])
   : (EquivalenceClasses, Seq[ExpressionEqual], Seq[ExpressionEqual]) = {
     var conjunctivePredicates: Seq[Expression] = Seq()
-<<<<<<< HEAD
-    var equiColumnPreds: mutable.Buffer[Expression] = ArrayBuffer()
-    val rangePreds: mutable.Buffer[ExpressionEqual] = ArrayBuffer()
-    val residualPreds: mutable.Buffer[ExpressionEqual] = ArrayBuffer()
-    val normalizedPlan = normalizePlan(ExprSimplifier.simplify(logicalPlan))
-=======
     var equiColumnsPreds: mutable.Buffer[Expression] = ArrayBuffer()
     val rangePreds: mutable.Buffer[ExpressionEqual] = ArrayBuffer()
     val residualPreds: mutable.Buffer[ExpressionEqual] = ArrayBuffer()
     val normalizedPlan = ExprSimplifier.simplify(logicalPlan)
->>>>>>> 13f99279
     normalizedPlan foreach {
       case Filter(condition, _) =>
         conjunctivePredicates ++= splitConjunctivePredicates(condition)
@@ -190,11 +124,7 @@
         val right = e.asInstanceOf[EqualTo].right
         if (ExprOptUtil.isReference(left, allowCast = false)
             && ExprOptUtil.isReference(right, allowCast = false)) {
-<<<<<<< HEAD
-          equiColumnPreds += e
-=======
           equiColumnsPreds += e
->>>>>>> 13f99279
         } else if ((ExprOptUtil.isReference(left, allowCast = false)
             && ExprOptUtil.isConstant(right))
             || (ExprOptUtil.isReference(right, allowCast = false)
@@ -215,28 +145,17 @@
         } else {
           residualPreds += ExpressionEqual(e)
         }
-<<<<<<< HEAD
-=======
       } else if (e.isInstanceOf[Or]) {
         rangePreds += ExpressionEqual(e)
->>>>>>> 13f99279
       } else {
         residualPreds += ExpressionEqual(e)
       }
     }
-<<<<<<< HEAD
-    equiColumnPreds = swapTableReferences(equiColumnPreds, tableMappings)
-    val equivalenceClasses: EquivalenceClasses = EquivalenceClasses()
-    for (i <- equiColumnPreds.indices) {
-      val left = equiColumnPreds(i).asInstanceOf[EqualTo].left
-      val right = equiColumnPreds(i).asInstanceOf[EqualTo].right
-=======
     equiColumnsPreds = swapTableReferences(equiColumnsPreds, tableMappings)
     val equivalenceClasses: EquivalenceClasses = EquivalenceClasses()
     for (i <- equiColumnsPreds.indices) {
       val left = equiColumnsPreds(i).asInstanceOf[EqualTo].left
       val right = equiColumnsPreds(i).asInstanceOf[EqualTo].right
->>>>>>> 13f99279
       equivalenceClasses.addEquivalenceClass(ExpressionEqual(left), ExpressionEqual(right))
     }
     (equivalenceClasses, rangePreds, residualPreds)
