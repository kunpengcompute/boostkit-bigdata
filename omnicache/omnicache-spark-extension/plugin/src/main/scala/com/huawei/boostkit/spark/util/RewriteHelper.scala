/*
 * Licensed to the Apache Software Foundation (ASF) under one or more
 * contributor license agreements.  See the NOTICE file distributed with
 * this work for additional information regarding copyright ownership.
 * The ASF licenses this file to You under the Apache License, Version 2.0
 * (the "License"); you may not use this file except in compliance with
 * the License.  You may obtain a copy of the License at
 *
 *    http://www.apache.org/licenses/LICENSE-2.0
 *
 * Unless required by applicable law or agreed to in writing, software
 * distributed under the License is distributed on an "AS IS" BASIS,
 * WITHOUT WARRANTIES OR CONDITIONS OF ANY KIND, either express or implied.
 * See the License for the specific language governing permissions and
 * limitations under the License.
 */

package com.huawei.boostkit.spark.util

import com.google.common.collect.{ArrayListMultimap, BiMap, HashBiMap, Multimap}
import com.huawei.boostkit.spark.conf.OmniCachePluginConfig
import scala.collection.mutable
import scala.collection.mutable.ArrayBuffer

import org.apache.spark.sql.catalyst.catalog.{CatalogTable, HiveTableRelation}
import org.apache.spark.sql.catalyst.expressions._
import org.apache.spark.sql.catalyst.optimizer._
import org.apache.spark.sql.catalyst.optimizer.rules.RewriteTime
import org.apache.spark.sql.catalyst.plans.{Cross, FullOuter, Inner, JoinType, LeftAnti, LeftOuter, LeftSemi, RightOuter}
import org.apache.spark.sql.catalyst.plans.logical._
import org.apache.spark.sql.catalyst.rules.Rule
import org.apache.spark.sql.execution.datasources.LogicalRelation
import org.apache.spark.sql.internal.SQLConf


trait RewriteHelper extends PredicateHelper with RewriteLogger {

  type ViewMetadataPackageType = (String, LogicalPlan, LogicalPlan)

  val SESSION_CATALOG_NAME: String = "spark_catalog"

  val EMPTY_BIMAP: HashBiMap[String, String] = HashBiMap.create[String, String]()
  val EMPTY_MAP: Map[ExpressionEqual,
      mutable.Set[ExpressionEqual]] = Map[ExpressionEqual, mutable.Set[ExpressionEqual]]()
  val EMPTY_MULTIMAP: Multimap[Int, Int] = ArrayListMultimap.create[Int, Int]()

  /**
   * merge expressions by and
   */
  def mergeConjunctiveExpressions(exprs: Seq[Expression]): Expression = {
    if (exprs.isEmpty) {
      return Literal.TrueLiteral
    }
    if (exprs.size == 1) {
      return exprs.head
    }
    exprs.reduce { (a, b) =>
      And(a, b)
    }
  }

  /**
   * fill attr's qualifier
   */
  def fillQualifier(plan: LogicalPlan,
      exprIdToQualifier: mutable.HashMap[ExprId, AttributeReference]): LogicalPlan = {
    val newLogicalPlan = plan.transform {
      case plan =>
        plan.transformExpressions {
          case a: AttributeReference =>
            if (exprIdToQualifier.contains(a.exprId)) {
              exprIdToQualifier(a.exprId)
            } else {
              a
            }
          case a => a
        }
    }
    newLogicalPlan
  }

  /**
   * fill viewTablePlan's attr's qualifier by viewQueryPlan
   */
  def mapTablePlanAttrToQuery(viewTablePlan: LogicalPlan,
      viewQueryPlan: LogicalPlan): LogicalPlan = {
    // map by index
    var topProjectList: Seq[NamedExpression] = viewQueryPlan match {
      case Project(projectList, _) =>
        projectList
      case Aggregate(_, aggregateExpressions, _) =>
        aggregateExpressions
      case other =>
        other.output
    }
    val exprIdToQualifier = mutable.HashMap[ExprId, AttributeReference]()
    for ((project, column) <- topProjectList.zip(viewTablePlan.output)) {
      project match {
        // only map attr
        case a@Alias(attr@AttributeReference(_, _, _, _), _) =>
          exprIdToQualifier += (column.exprId ->
              attr.copy(name = a.name)(exprId = attr.exprId, qualifier = attr.qualifier))
        case a@AttributeReference(_, _, _, _) =>
          exprIdToQualifier += (column.exprId -> a)
        // skip function
        case _ =>
      }
    }
    fillQualifier(viewTablePlan, exprIdToQualifier)
  }


  /**
   * extract logicalPlan output expressions
   */
  def extractTopProjectList(plan: LogicalPlan): Seq[Expression] = {
    val topProjectList: Seq[Expression] = plan match {
      case Project(projectList, _) => projectList
      case Aggregate(_, aggregateExpressions, _) => aggregateExpressions
      case e => extractTables(Project(e.output, e))._1.output
    }
    topProjectList
  }

  /**
   * generate (alias_exprId,alias_child_expression)
   */
  def generateOrigins(plan: LogicalPlan): Map[ExprId, Expression] = {
    var origins = Map.empty[ExprId, Expression]
    plan.transformAllExpressions {
      case a@Alias(child, _) =>
        origins += (a.exprId -> child)
        a
      case e => e
    }
    origins
  }

  /**
   * find aliased_attr's original expression
   */
  def findOriginExpression(plan: LogicalPlan): LogicalPlan = {
    val origins = generateOrigins(plan)
    findOriginExpression(origins, plan)
  }

  /**
   * find aliased_attr's original expression
   */
  def findOriginExpression(origins: Map[ExprId, Expression], plan: LogicalPlan): LogicalPlan = {
    plan.transformAllExpressions {
      case a: Alias =>
        a.copy(child = findOriginExpression(origins, a.child))(exprId = ExprId(0),
          qualifier = a.qualifier,
          explicitMetadata = a.explicitMetadata,
          nonInheritableMetadataKeys = a.nonInheritableMetadataKeys)
      case expr =>
        findOriginExpression(origins, expr)
    }
  }

  /**
   * find aliased_attr's original expression
   */
  def findOriginExpression(origins: Map[ExprId, Expression],
      expression: Expression): Expression = {
    def dfs(expr: Expression): Expression = {
      expr.transform {
        case attr: AttributeReference =>
          if (origins.contains(attr.exprId)) {
            origins(attr.exprId)
          } else {
            attr
          }
        case e => e
      }
    }

    dfs(expression)
  }

  /**
   * flag for which condition to extract
   */
  val FILTER_CONDITION: Int = 1
  val INNER_JOIN_CONDITION: Int = 1 << 1
  val OUTER_JOIN_CONDITION: Int = 1 << 2
  val COMPENSABLE_CONDITION: Int = FILTER_CONDITION | INNER_JOIN_CONDITION
  val ALL_JOIN_CONDITION: Int = INNER_JOIN_CONDITION | OUTER_JOIN_CONDITION
  val ALL_CONDITION: Int = INNER_JOIN_CONDITION | OUTER_JOIN_CONDITION | FILTER_CONDITION

  /**
   * extract condition from (join and filter),
   * then transform attr's qualifier by tableMappings
   */
<<<<<<< HEAD
  def extractPredictExpressions(
      plan: LogicalPlan,
=======
  def extractPredictExpressions(plan: LogicalPlan,
>>>>>>> a86d4aa2
      tableMappings: BiMap[String, String]): (
      EquivalenceClasses, Seq[ExpressionEqual], Seq[ExpressionEqual]) = {
    extractPredictExpressions(plan, tableMappings, COMPENSABLE_CONDITION)
  }

  /**
   * extract condition from plan by flag,
   * then transform attr's qualifier by tableMappings
   */
  def extractPredictExpressions(plan: LogicalPlan,
      tableMappings: BiMap[String, String], conditionFlag: Int): (
      EquivalenceClasses, Seq[ExpressionEqual], Seq[ExpressionEqual]) = {
    var conjunctivePredicates: Seq[Expression] = Seq()
    var equiColumnsPreds: mutable.Buffer[Expression] = ArrayBuffer()
    val rangePreds: mutable.Buffer[ExpressionEqual] = ArrayBuffer()
    val residualPreds: mutable.Buffer[ExpressionEqual] = ArrayBuffer()
    val normalizedPlan = plan
    normalizedPlan foreach {
      case Filter(condition, _) =>
        if ((conditionFlag & FILTER_CONDITION) > 0) {
          conjunctivePredicates ++= splitConjunctivePredicates(condition)
        }
      case Join(_, _, joinType, condition, _) =>
        joinType match {
          case Cross =>
          case Inner =>
            if (condition.isDefined & ((conditionFlag & INNER_JOIN_CONDITION) > 0)) {
              conjunctivePredicates ++= splitConjunctivePredicates(condition.get)
            }
          case LeftOuter | RightOuter | FullOuter | LeftSemi | LeftAnti =>
            if (condition.isDefined & ((conditionFlag & OUTER_JOIN_CONDITION) > 0)) {
              conjunctivePredicates ++= splitConjunctivePredicates(condition.get)
            }
          case _ =>
        }
      case _ =>
    }

    val origins = generateOrigins(plan)
    for (src <- conjunctivePredicates) {
      val e = findOriginExpression(origins, src)
      if (e.isInstanceOf[EqualTo]) {
        val left = e.asInstanceOf[EqualTo].left
        val right = e.asInstanceOf[EqualTo].right
        if (ExprOptUtil.isReference(left, allowCast = false)
            && ExprOptUtil.isReference(right, allowCast = false)) {
          equiColumnsPreds += e
        } else if ((ExprOptUtil.isReference(left, allowCast = false)
            && ExprOptUtil.isConstant(right))
            || (ExprOptUtil.isReference(right, allowCast = false)
            && ExprOptUtil.isConstant(left))) {
          rangePreds += ExpressionEqual(e)
        } else {
          residualPreds += ExpressionEqual(e)
        }
      } else if (e.isInstanceOf[LessThan] || e.isInstanceOf[GreaterThan]
          || e.isInstanceOf[LessThanOrEqual] || e.isInstanceOf[GreaterThanOrEqual]) {
        val left = e.asInstanceOf[BinaryComparison].left
        val right = e.asInstanceOf[BinaryComparison].right
        if ((ExprOptUtil.isReference(left, allowCast = false)
            && ExprOptUtil.isConstant(right))
            || (ExprOptUtil.isReference(right, allowCast = false)
            && ExprOptUtil.isConstant(left))
            || (left.isInstanceOf[CaseWhen]
            && ExprOptUtil.isConstant(right))
            || (right.isInstanceOf[CaseWhen]
            && ExprOptUtil.isConstant(left))
        ) {
          rangePreds += ExpressionEqual(e)
        } else {
          residualPreds += ExpressionEqual(e)
        }
      } else if (e.isInstanceOf[Or] || e.isInstanceOf[IsNull] || e.isInstanceOf[In]) {
        rangePreds += ExpressionEqual(e)
      } else {
        residualPreds += ExpressionEqual(e)
      }
    }
    equiColumnsPreds = swapTableReferences(equiColumnsPreds, tableMappings)
    val equivalenceClasses: EquivalenceClasses = EquivalenceClasses()
    for (i <- equiColumnsPreds.indices) {
      val left = equiColumnsPreds(i).asInstanceOf[EqualTo].left
      val right = equiColumnsPreds(i).asInstanceOf[EqualTo].right
      equivalenceClasses.addEquivalenceClass(ExpressionEqual(left), ExpressionEqual(right))
    }
    (equivalenceClasses, rangePreds, residualPreds)
  }

  /**
   * extract used tables from logicalPlan
   * and fill attr's qualifier
   *
   * @return (used tables,filled qualifier plan)
   */
  def extractTables(plan: LogicalPlan): (LogicalPlan, Set[TableEqual]) = {
    // tableName->duplicateIndex,start from 0
    val qualifierToIdx = mutable.HashMap.empty[String, Int]
    // logicalPlan->(tableName,duplicateIndex)
    val tablePlanToIdx = mutable.HashMap.empty[LogicalPlan, (String, Int, String, Long)]
    // exprId->AttributeReference,use this to replace LogicalPlan's attr
    val exprIdToAttr = mutable.HashMap.empty[ExprId, AttributeReference]

    val addIdxAndAttrInfo = (catalogTable: CatalogTable, logicalPlan: LogicalPlan,
        attrs: Seq[AttributeReference], seq: Long) => {
      val table = catalogTable.identifier.toString()
      val idx = qualifierToIdx.getOrElse(table, -1) + 1
      qualifierToIdx += (table -> idx)
      tablePlanToIdx += (logicalPlan -> (table,
          idx, Seq(SESSION_CATALOG_NAME, catalogTable.database,
        catalogTable.identifier.table, String.valueOf(idx)).mkString("."),
          seq))
      attrs.foreach { attr =>
        val newAttr = attr.copy()(exprId = attr.exprId, qualifier =
          Seq(SESSION_CATALOG_NAME, catalogTable.database,
            catalogTable.identifier.table, String.valueOf(idx)))
        exprIdToAttr += (attr.exprId -> newAttr)
      }
    }

    var seq = 0L
    plan.foreachUp {
      case h@HiveTableRelation(tableMeta, _, _, _, _) =>
        seq += 1
        addIdxAndAttrInfo(tableMeta, h, h.output, seq)
      case h@LogicalRelation(_, _, catalogTable, _) =>
        seq += 1
        if (catalogTable.isDefined) {
          addIdxAndAttrInfo(catalogTable.get, h, h.output, seq)
        }
      case _ =>
    }

    plan.transformAllExpressions {
      case a@Alias(child, name) =>
        child match {
          case attr: AttributeReference =>
            if (exprIdToAttr.contains(attr.exprId)) {
              val d = exprIdToAttr(attr.exprId)
              exprIdToAttr += (a.exprId -> d
                  .copy(name = name)(exprId = a.exprId, qualifier = d.qualifier))
            }
          case _ =>
        }
        a
      case e => e
    }

    val mappedTables = tablePlanToIdx.keySet.map { tablePlan =>
      val (tableName, idx, qualifier, seq) = tablePlanToIdx(tablePlan)
      TableEqual(tableName, "%s.%d".format(tableName, idx),
        qualifier, fillQualifier(tablePlan, exprIdToAttr), seq)
    }.toSet
    val mappedQuery = fillQualifier(plan, exprIdToAttr)
    (mappedQuery, mappedTables)
  }

  /**
   * extract used CatalogTables from logicalPlan
   *
   * @return used CatalogTables
   */
  def extractCatalogTablesOnly(plan: LogicalPlan): Seq[CatalogTable] = {
    var tables = mutable.Seq[CatalogTable]()
    plan.foreachUp {
      case HiveTableRelation(tableMeta, _, _, _, _) =>
        tables +:= tableMeta
      case LogicalRelation(_, _, catalogTable, _) =>
        if (catalogTable.isDefined) {
          tables +:= catalogTable.get
        }
      case p =>
        p.transformAllExpressions {
          case e: SubqueryExpression =>
            tables ++= extractCatalogTablesOnly(e.plan)
            e
          case e => e
        }
    }
    tables
  }

  /**
   * extract used tables from logicalPlan
   *
   * @return used tables
   */
  def extractTablesOnly(plan: LogicalPlan): Set[String] = {
    extractCatalogTablesOnly(plan).map(_.identifier.toString()).toSet
  }

  /**
   * transform plan's attr by tableMapping then columnMapping
   */
  def swapTableColumnReferences[T <: Iterable[Expression]](expressions: T,
      tableMapping: BiMap[String, String],
      columnMapping: Map[ExpressionEqual,
          mutable.Set[ExpressionEqual]]): T = {
    var result: T = expressions
    if (!tableMapping.isEmpty) {
      result = result.map { expr =>
        expr.transform {
          case a: AttributeReference =>
            val key = a.qualifier.mkString(".")
            if (tableMapping.containsKey(key)) {
              val newQualifier = tableMapping.get(key).split('.').toSeq
              a.copy()(exprId = a.exprId, qualifier = newQualifier)
            } else {
              a
            }
          case e => e
        }
      }.asInstanceOf[T]
    }
    if (columnMapping.nonEmpty) {
      result = result.map { expr =>
        expr.transform {
          case e: NamedExpression =>
            val expressionEqual = ExpressionEqual(e)
            if (columnMapping.contains(expressionEqual)) {
              val newAttr = columnMapping(expressionEqual)
                  .head.expression.asInstanceOf[NamedExpression]
              newAttr
            } else {
              e
            }
          case e => e
        }
      }.asInstanceOf[T]
    }
    result
  }

  /**
   * transform plan's attr by columnMapping then tableMapping
   */
  def swapColumnTableReferences[T <: Iterable[Expression]](expressions: T,
      tableMapping: BiMap[String, String],
      columnMapping: Map[ExpressionEqual,
          mutable.Set[ExpressionEqual]]): T = {
    var result = swapTableColumnReferences(expressions, EMPTY_BIMAP, columnMapping)
    result = swapTableColumnReferences(result, tableMapping, EMPTY_MAP)
    result
  }

  /**
   * transform plan's attr by tableMapping
   */
  def swapTableReferences[T <: Iterable[Expression]](expressions: T,
      tableMapping: BiMap[String, String]): T = {
    swapTableColumnReferences(expressions, tableMapping, EMPTY_MAP)
  }

  /**
   * transform plan's attr by columnMapping
   */
  def swapColumnReferences[T <: Iterable[Expression]](expressions: T,
      columnMapping: Map[ExpressionEqual,
          mutable.Set[ExpressionEqual]]): T = {
    swapTableColumnReferences(expressions, EMPTY_BIMAP, columnMapping)
  }

  /**
   * generate string for simplifiedPlan
   *
   * @param plan plan
   * @param jt   joinType
   * @return string for simplifiedPlan
   */
  def simplifiedPlanString(plan: LogicalPlan, jt: Int): String = {
    val EMPTY_STRING = ""
    RewriteHelper.canonicalize(ExprSimplifier.simplify(plan)).collect {
      case Join(_, _, joinType, condition, hint) =>
        joinType match {
          case Inner =>
            if ((INNER_JOIN_CONDITION & jt) > 0) {
              joinType.toString + condition.getOrElse(Literal.TrueLiteral).sql + hint.toString()
            } else {
              EMPTY_STRING
            }
          case LeftOuter | RightOuter | FullOuter | LeftSemi | LeftAnti =>
            if ((OUTER_JOIN_CONDITION & jt) > 0) {
              joinType.toString + condition.getOrElse(Literal.TrueLiteral).sql + hint.toString()
            } else {
              EMPTY_STRING
            }
          case _ =>
            EMPTY_STRING
        }
      case Filter(condition: Expression, _) =>
        if ((FILTER_CONDITION & jt) > 0) {
          condition.sql
        } else {
          EMPTY_STRING
        }
      case HiveTableRelation(tableMeta, _, _, _, _) =>
        tableMeta.identifier.toString()
      case LogicalRelation(_, _, catalogTable, _) =>
        if (catalogTable.isDefined) {
          catalogTable.get.identifier.toString()
        } else {
          EMPTY_STRING
        }
      case _ =>
        EMPTY_STRING
    }.mkString(EMPTY_STRING)
  }

  /**
   * check attr in viewTableAttrs
   *
   * @param expression     expression
   * @param viewTableAttrs viewTableAttrs
   * @return true:in ;false:not in
   */
  def isValidExpression(expression: Expression, viewTableAttrs: Set[Attribute]): Boolean = {
    expression.foreach {
      case attr: AttributeReference =>
        if (!viewTableAttrs.contains(attr)) {
          return false
        }
      case _ =>
    }
    true
  }

  /**
   * partitioned mv columns differ to mv query projectList, sort mv query projectList
   */
  def sortProjectListForPartition(plan: LogicalPlan, catalogTable: CatalogTable): LogicalPlan = {
    if (catalogTable.partitionColumnNames.isEmpty) {
      return plan
    }
    val partitionColumnNames = catalogTable.partitionColumnNames.toSet
    plan match {
      case Project(projectList, child) =>
        var newProjectList = projectList.filter(x => !partitionColumnNames.contains(x.name))
        val projectMap = projectList.map(x => (x.name, x)).toMap
        newProjectList = newProjectList ++ partitionColumnNames.map(x => projectMap(x))
        Project(newProjectList, child)
      case Aggregate(groupingExpressions, aggregateExpressions, child) =>
        var newProjectList = aggregateExpressions
            .filter(x => !partitionColumnNames.contains(x.name))
        val projectMap = aggregateExpressions.map(x => (x.name, x)).toMap
        newProjectList = newProjectList ++ partitionColumnNames.map(x => projectMap(x))
        Aggregate(groupingExpressions, newProjectList, child)
      case p => p
    }
  }

  /**
   * use all tables to fetch views(may match) from ViewMetaData
   *
   * @param tableNames tableNames in query sql
   * @return Seq[(viewName, viewTablePlan, viewQueryPlan)]
   */
  def getApplicableMaterializations(tableNames: Set[String]): Seq[ViewMetadataPackageType] = {
    // viewName, viewTablePlan, viewQueryPlan
    var viewPlans = Seq.empty[(String, LogicalPlan, LogicalPlan)]

    ViewMetadata.viewToContainsTables.forEach { (viewName, tableEquals) =>
      // 1.add plan info
      if (tableEquals.map(_.tableName).subsetOf(tableNames)) {
        val viewQueryPlan = ViewMetadata.viewToViewQueryPlan.get(viewName)
        val viewTablePlan = ViewMetadata.viewToTablePlan.get(viewName)
        viewPlans +:= (viewName, viewTablePlan, viewQueryPlan)
      }
    }
    resortMaterializations(viewPlans)
  }

  /**
   * resort materializations by priority
   */
  def resortMaterializations(candidateViewPlans: Seq[(String,
      LogicalPlan, LogicalPlan)]): Seq[(String, LogicalPlan, LogicalPlan)] = {
    val tuples = candidateViewPlans.sortWith((c1, c2) =>
      ViewMetadata.viewPriority.getOrDefault(c1._1, 0) >
          ViewMetadata.viewPriority.getOrDefault(c2._1, 0)
    )
    tuples
  }
}

object RewriteHelper extends PredicateHelper with RewriteLogger {

  private val secondsInAYear = 31536000L
  private val daysInTenYear = 3650

  /**
   * Rewrite [[EqualTo]] and [[EqualNullSafe]] operator to keep order. The following cases will be
   * equivalent:
   * 1. (a = b), (b = a);
   * 2. (a <=> b), (b <=> a).
   */
  private def rewriteEqual(condition: Expression): Expression = condition match {
    case eq@EqualTo(l: Expression, r: Expression) =>
      if (l.isInstanceOf[AttributeReference] && r.isInstanceOf[Literal]) {
        eq
      } else if (l.isInstanceOf[Literal] && r.isInstanceOf[AttributeReference]) {
        EqualTo(r, l)
      } else {
        Seq(l, r).sortBy(exprHashCode).reduce(EqualTo)
      }
    case eq@EqualNullSafe(l: Expression, r: Expression) =>
      if (l.isInstanceOf[AttributeReference] && r.isInstanceOf[Literal]) {
        eq
      } else if (l.isInstanceOf[Literal] && r.isInstanceOf[AttributeReference]) {
        EqualNullSafe(r, l)
      } else {
        Seq(l, r).sortBy(exprHashCode).reduce(EqualNullSafe)
      }
    case _ => condition // Don't reorder.
  }

  private def reSortOrs(condition: Expression): Expression = {
    splitDisjunctivePredicates(condition).map(rewriteEqual).sortBy(exprHashCode).reduce(Or)
  }

  private def exprHashCode(_ar: Expression): Int = {
    // See http://stackoverflow.com/questions/113511/hash-code-implementation
    _ar.sql.hashCode
  }

  /**
   * Normalizes plans:
   * - Filter the filter conditions that appear in a plan. For instance,
   * ((expr 1 && expr 2) && expr 3), (expr 1 && expr 2 && expr 3), (expr 3 && (expr 1 && expr 2)
   * etc., will all now be equivalent.
   * - Sample the seed will replaced by 0L.
   * - Join conditions will be resorted by hashCode.
   *
   * we use new hash function to avoid `ar.qualifier` from alias affect the final order.
   *
   */
  def normalizePlan(plan: LogicalPlan): LogicalPlan = {
    plan transform {
      case Filter(condition: Expression, child: LogicalPlan) =>
        Filter(splitConjunctivePredicates(condition).map(reSortOrs)
            .map(rewriteEqual).sortBy(exprHashCode).reduce(And), child)
      case sample: Sample =>
        sample.copy(seed = 0L)
      case Join(left, right, joinType, condition, hint) if condition.isDefined =>
        val newCondition =
          splitConjunctivePredicates(condition.get).map(reSortOrs)
              .map(rewriteEqual).sortBy(exprHashCode).reduce(And)
        Join(left, right, joinType, Some(newCondition), hint)
    }
  }

  def canonicalize(expression: Expression): Expression = {
    RewriteTime.withTimeStat("canonicalize") {
      val canonicalizedChildren = expression.children.map(RewriteHelper.canonicalize)
      expressionReorder(expression.withNewChildren(canonicalizedChildren))
    }
  }

  def canonicalize(plan: LogicalPlan): LogicalPlan = {
    RewriteTime.withTimeStat("canonicalize") {
      plan transform {
        case filter@Filter(condition: Expression, child: LogicalPlan) =>
          filter.copy(canonicalize(condition), child)
        case join@Join(left: LogicalPlan, right: LogicalPlan, joinType: JoinType,
        condition: Option[Expression], hint: JoinHint) =>
          if (condition.isDefined) {
            join.copy(left, right, joinType, Option(canonicalize(condition.get)), hint)
          } else {
            join
          }
        case e =>
          e
      }
    }
  }

  /** Collects adjacent commutative operations. */
  private def gatherCommutative(
      e: Expression,
      f: PartialFunction[Expression, Seq[Expression]]): Seq[Expression] = e match {
    case c if f.isDefinedAt(c) => f(c).flatMap(gatherCommutative(_, f))
    case other => other :: Nil
  }

  /** Orders a set of commutative operations by their hash code. */
  private def orderCommutative(
      e: Expression,
      f: PartialFunction[Expression, Seq[Expression]]): Seq[Expression] =
    gatherCommutative(e, f).sortBy(exprHashCode)

  /** Rearrange expressions that are commutative or associative. */
  private def expressionReorder(e: Expression): Expression = e match {
    case a@Add(_, _, f) =>
      orderCommutative(a, { case Add(l, r, _) => Seq(l, r) }).reduce(Add(_, _, f))
    case m@Multiply(_, _, f) =>
      orderCommutative(m, { case Multiply(l, r, _) => Seq(l, r) }).reduce(Multiply(_, _, f))

    case o: Or =>
      val s = splitDisjunctivePredicates(o).map(expressionReorder).sortBy(exprHashCode)
      s.reduce(Or)
    case a: And =>
      val s = splitConjunctivePredicates(a).map(expressionReorder).sortBy(exprHashCode)
      s.reduce(And)

    case o: BitwiseOr =>
      orderCommutative(o, { case BitwiseOr(l, r) => Seq(l, r) }).reduce(BitwiseOr)
    case a: BitwiseAnd =>
      orderCommutative(a, { case BitwiseAnd(l, r) => Seq(l, r) }).reduce(BitwiseAnd)
    case x: BitwiseXor =>
      orderCommutative(x, { case BitwiseXor(l, r) => Seq(l, r) }).reduce(BitwiseXor)

    case EqualTo(l, r) if exprHashCode(l) > exprHashCode(r) => EqualTo(r, l)
    case EqualNullSafe(l, r) if exprHashCode(l) > exprHashCode(r) => EqualNullSafe(r, l)

    case GreaterThan(l, r) if exprHashCode(l) > exprHashCode(r) => LessThan(r, l)
    case LessThan(l, r) if exprHashCode(l) > exprHashCode(r) => GreaterThan(r, l)

    case GreaterThanOrEqual(l, r) if exprHashCode(l) > exprHashCode(r) => LessThanOrEqual(r, l)
    case LessThanOrEqual(l, r) if exprHashCode(l) > exprHashCode(r) => GreaterThanOrEqual(r, l)

    // Note in the following `NOT` cases, `l.hashCode() <= r.hashCode()` holds. The reason is that
    // canonicalization is conducted bottom-up -- see [[Expression.canonicalized]].
    case Not(GreaterThan(l, r)) => LessThanOrEqual(l, r)
    case Not(LessThan(l, r)) => GreaterThanOrEqual(l, r)
    case Not(GreaterThanOrEqual(l, r)) => LessThan(l, r)
    case Not(LessThanOrEqual(l, r)) => GreaterThan(l, r)

    // order the list in the In operator
    case In(value, list) if list.length > 1 => In(value, list.sortBy(exprHashCode))

    case g: Greatest =>
      val newChildren = orderCommutative(g, { case Greatest(children) => children })
      Greatest(newChildren)
    case l: Least =>
      val newChildren = orderCommutative(l, { case Least(children) => children })
      Least(newChildren)

    case _ => e
  }

  /**
   * extract all attrs used in expressions
   */
  def extractAllAttrsFromExpression(expressions: Seq[Expression]): Set[AttributeReference] = {
    var attrs = Set[AttributeReference]()
    expressions.foreach { e =>
      e.foreach {
        case a@AttributeReference(_, _, _, _) =>
          attrs += a
        case _ =>
      }
    }
    attrs
  }

  /**
   * check if logicalPlan use mv
   */
  def containsMV(plan: LogicalPlan): Boolean = {
    plan.foreachUp {
      case _@HiveTableRelation(tableMeta, _, _, _, _) =>
        if (OmniCachePluginConfig.isMV(tableMeta)) {
          return true
        }
      case _@LogicalRelation(_, _, catalogTable, _) =>
        if (catalogTable.isDefined) {
          if (OmniCachePluginConfig.isMV(catalogTable.get)) {
            return true
          }
        }
      case _ =>
    }
    false
  }

  def enableCachePlugin(): Unit = {
    SQLConf.get.setConfString("spark.sql.omnicache.enable", "true")
    SQLConf.get.setConfString("spark.sql.omnicache.log.enable", "true")
  }

  def disableCachePlugin(): Unit = {
    SQLConf.get.setConfString("spark.sql.omnicache.enable", "false")
    SQLConf.get.setConfString("spark.sql.omnicache.log.enable", "false")
  }

  def enableSqlLog(): Unit = {
    SQLConf.get.setConfString("spark.sql.omnicache.log.enable", "true")
  }

  def disableSqlLog(): Unit = {
    SQLConf.get.setConfString("spark.sql.omnicache.log.enable", "false")
  }

  /**
   * check if plan's input attrs satisfy used attrs
   */
  def checkAttrsValid(plan: LogicalPlan): Boolean = {
    logDetail(s"checkAttrsValid for plan:$plan")
    plan.foreachUp {
      case _: LeafNode =>
      case _: Expand =>
      case plan =>
        val attributeSets = plan.expressions.map { expression =>
          AttributeSet.fromAttributeSets(
            expression.collect {
              case s: SubqueryExpression =>
                var res = s.references
                s.plan.transformAllExpressions {
                  case e@OuterReference(ar) =>
                    res ++= AttributeSet(ar.references)
                    e
                  case e => e
                }
                res
              case e => e.references
            })
        }
        val request = AttributeSet.fromAttributeSets(attributeSets)
        val input = plan.inputSet
        val missing = request -- input
        if (missing.nonEmpty) {
          logBasedOnLevel("checkAttrsValid failed for missing:%s".format(missing))
          return false
        }
    }
    true
  }

  /**
   * use rules to optimize queryPlan and viewQueryPlan
   */
  def optimizePlan(plan: LogicalPlan): LogicalPlan = {
    val rules: Seq[Rule[LogicalPlan]] = Seq(
      SimplifyCasts, ConstantFolding, UnwrapCastInBinaryComparison, ColumnPruning)
    var res = plan
    RewriteTime.withTimeStat("optimizePlan") {
      rules.foreach { rule =>
        res = rule.apply(res)
      }
    }
    res
  }

  def getMVDatabase(MVTablePlan: LogicalPlan): Option[String] = {
    MVTablePlan.foreach {
      case _@HiveTableRelation(tableMeta, _, _, _, _) =>
        return Some(tableMeta.database)
      case _@LogicalRelation(_, _, catalogTable, _) =>
        if (catalogTable.isDefined) {
          return Some(catalogTable.get.database)
        }
      case _: LocalRelation =>
      case _ =>
    }
    None
  }

  def daysToMillisecond(days: Long): Long = {
    if (days > daysInTenYear || days < 0) {
      throw new IllegalArgumentException(
        "The day time cannot be less than 0 days"
            + " or exceed 3650 days.")
    }
    days * 24 * 60 * 60 * 1000
  }

  def secondsToMillisecond(seconds: Long): Long = {
<<<<<<< HEAD
    if (seconds > secondsInAYear || seconds < 0L) {
      throw new IllegalArgumentException(
        "The second time cannot be less than 0 seconds"
            + " or exceed 31536000 seconds.")
=======
    if (seconds > 31536000L || seconds < 0L) {
      throw new IllegalArgumentException(
        "The second time cannot be less than 0"
            + "or exceed 31536000.")
>>>>>>> a86d4aa2
    }
    seconds * 1000
  }
}

case class ExpressionEqual(expression: Expression) {
  // like org.apache.spark.sql.catalyst.expressions.EquivalentExpressions.Expr
  lazy val realExpr: Expression = RewriteHelper.canonicalize(extractRealExpr(expression))
  lazy val sql: String = realExpr.sql

  override def equals(obj: Any): Boolean = obj match {
    case e: ExpressionEqual => sql == e.sql
    case _ => false
  }

  override def hashCode(): Int = sql.hashCode()

  def extractRealExpr(expression: Expression): Expression = {
    expression.transform {
      case Alias(child, _) => child
      case Cast(child, _, _) => child
      case other => other
    }
  }

  override def toString: String = s"ExpressionEqual($sql)"
}

case class TableEqual(tableName: String, tableNameWithIdx: String,
    qualifier: String, logicalPlan: LogicalPlan, seq: Long) {

  override def equals(obj: Any): Boolean = obj match {
    case other: TableEqual => tableNameWithIdx == other.tableNameWithIdx
    case _ => false
  }

  override def hashCode(): Int = tableNameWithIdx.hashCode()
}

case class AttributeReferenceEqual(attr: AttributeReference) {
  override def toString: String = attr.sql

  override def equals(obj: Any): Boolean = obj match {
    case attrEqual: AttributeReferenceEqual =>
      attr.name == attrEqual.attr.name && attr.dataType == attrEqual.attr.dataType &&
          attr.nullable == attrEqual.attr.nullable && attr.metadata == attrEqual.attr.metadata &&
          attr.qualifier == attrEqual.attr.qualifier
    //    case attribute: AttributeReference =>
    //      attr.name == attribute.name && attr.dataType == attribute.dataType &&
    //          attr.nullable == attribute.nullable && attr.metadata == attribute.metadata &&
    //          attr.qualifier == attribute.qualifier
    case _ => false
  }

  override def hashCode(): Int = {
    var h = 17
    h = h * 37 + attr.name.hashCode()
    h = h * 37 + attr.dataType.hashCode()
    h = h * 37 + attr.nullable.hashCode()
    h = h * 37 + attr.metadata.hashCode()
    h = h * 37 + attr.qualifier.hashCode()
    h
  }
}<|MERGE_RESOLUTION|>--- conflicted
+++ resolved
@@ -193,12 +193,8 @@
    * extract condition from (join and filter),
    * then transform attr's qualifier by tableMappings
    */
-<<<<<<< HEAD
   def extractPredictExpressions(
       plan: LogicalPlan,
-=======
-  def extractPredictExpressions(plan: LogicalPlan,
->>>>>>> a86d4aa2
       tableMappings: BiMap[String, String]): (
       EquivalenceClasses, Seq[ExpressionEqual], Seq[ExpressionEqual]) = {
     extractPredictExpressions(plan, tableMappings, COMPENSABLE_CONDITION)
@@ -864,17 +860,10 @@
   }
 
   def secondsToMillisecond(seconds: Long): Long = {
-<<<<<<< HEAD
     if (seconds > secondsInAYear || seconds < 0L) {
       throw new IllegalArgumentException(
         "The second time cannot be less than 0 seconds"
             + " or exceed 31536000 seconds.")
-=======
-    if (seconds > 31536000L || seconds < 0L) {
-      throw new IllegalArgumentException(
-        "The second time cannot be less than 0"
-            + "or exceed 31536000.")
->>>>>>> a86d4aa2
     }
     seconds * 1000
   }
